--- conflicted
+++ resolved
@@ -1,13 +1,9 @@
 
 # Temporal Tables
 
-<<<<<<< HEAD
 ![](https://github.com/nearform/temporal_tables/workflows/ci/badge.svg)
 
-_Version: 0.3.0_
-=======
 _Version: 0.4.0_
->>>>>>> c4f4f428
 
 This is an attempt to rewrite the postgresql [temporal_tables](https://github.com/arkhipov/temporal_tables) extension in PL/pgSQL, without the need for external c extension.
 
