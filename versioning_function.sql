--- conflicted
+++ resolved
@@ -68,11 +68,6 @@
       RETURN NEW;
     END IF;
 
-<<<<<<< HEAD
-    -- check if history table exits
-    IF to_regclass(history_table) IS NULL THEN
-      RAISE 'relation "%" does not exist', history_table;
-=======
     SELECT current_setting('server_version_num')::integer
     INTO pg_version;
 
@@ -86,7 +81,6 @@
       IF to_regclass(history_table) IS NULL THEN
         RAISE 'relation "%" does not exist', history_table;
       END IF;
->>>>>>> ae726f93
     END IF;
 
     -- check if history table has sys_period
